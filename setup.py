--- conflicted
+++ resolved
@@ -840,37 +840,6 @@
 # setup #
 # ##### #
 
-<<<<<<< HEAD
-setup_kwargs = config.todict()
-
-install_requires = ["numpy"]
-setup_requires = ["numpy"]
-
-setup_kwargs.update(
-                    name=PROJECT,
-                    version=get_version(),
-                    url="https://github.com/silx-kit/silx",
-                    author="data analysis unit",
-                    author_email="silx@esrf.fr",
-                    classifiers=classifiers,
-                    description="Software library for X-Ray data analysis",
-                    long_description=get_readme(),
-                    install_requires=install_requires,
-                    setup_requires=setup_requires,
-                    cmdclass=cmdclass,
-                    package_data={'silx.resources': [
-                        # Add here all resources files
-                        'gui/icons/*.png',
-                        'gui/icons/*.svg',
-                        'gui/icons/*.mng',
-                        'gui/icons/*.gif',
-                        'opencl/sift/*.cl',
-                        ]},
-                    zip_safe=False,
-                    )
-
-setup(**setup_kwargs)
-=======
 def get_project_configuration(dry_run):
     """Returns project arguments for setup"""
     # Use installed numpy version as minimal required version
@@ -986,5 +955,4 @@
 
 
 if __name__ == "__main__":
-    setup_package()
->>>>>>> 71f9f443
+    setup_package()