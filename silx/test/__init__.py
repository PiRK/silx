--- conflicted
+++ resolved
@@ -1,19 +1,13 @@
 import unittest
 
 from .test_version import suite as test_version_suite
-<<<<<<< HEAD
 from ..gui.test import suite as test_gui_suite
-=======
 from ..io.test import suite as test_io_suite
->>>>>>> 777618dd
 
 
 def suite():
     test_suite = unittest.TestSuite()
     test_suite.addTest(test_version_suite())
-<<<<<<< HEAD
     test_suite.addTest(test_gui_suite())
-=======
     test_suite.addTest(test_io_suite())
->>>>>>> 777618dd
     return test_suite