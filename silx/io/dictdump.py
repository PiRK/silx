# coding: utf-8
#/*##########################################################################
# Copyright (C) 2016 European Synchrotron Radiation Facility
#
# Permission is hereby granted, free of charge, to any person obtaining a copy
# of this software and associated documentation files (the "Software"), to deal
# in the Software without restriction, including without limitation the rights
# to use, copy, modify, merge, publish, distribute, sublicense, and/or sell
# copies of the Software, and to permit persons to whom the Software is
# furnished to do so, subject to the following conditions:
#
# The above copyright notice and this permission notice shall be included in
# all copies or substantial portions of the Software.
#
# THE SOFTWARE IS PROVIDED "AS IS", WITHOUT WARRANTY OF ANY KIND, EXPRESS OR
# IMPLIED, INCLUDING BUT NOT LIMITED TO THE WARRANTIES OF MERCHANTABILITY,
# FITNESS FOR A PARTICULAR PURPOSE AND NONINFRINGEMENT. IN NO EVENT SHALL THE
# AUTHORS OR COPYRIGHT HOLDERS BE LIABLE FOR ANY CLAIM, DAMAGES OR OTHER
# LIABILITY, WHETHER IN AN ACTION OF CONTRACT, TORT OR OTHERWISE, ARISING FROM,
# OUT OF OR IN CONNECTION WITH THE SOFTWARE OR THE USE OR OTHER DEALINGS IN
# THE SOFTWARE.
#
#############################################################################*/
"""This module offers a set of functions to dump a python dictionary indexed
by text strings to following file formats: `HDF5, INI, JSON`
"""

from collections import OrderedDict
import json
import logging
import numpy
import os.path
import sys

try:
    import h5py
except ImportError as e:
    h5py_missing = True
    h5py_import_error = e
else:
    h5py_missing = False

from .configdict import ConfigDict

__authors__ = ["P. Knobel"]
__license__ = "MIT"
__date__ = "25/05/2016"

logger = logging.getLogger(__name__)

string_types = (basestring,) if sys.version_info[0] == 2 else (str,)


def _prepare_hdf5_dataset(array_like):
    """Cast a python object into a numpy array in a HDF5 friendly format.

    :param array_like: Input dataset in a type that can be digested by
        ``numpy.array()`` (`str`, `list`, `numpy.ndarray`…)
    :return: ``numpy.ndarray`` ready to be written as an HDF5 dataset
    """
    # simple strings
    if isinstance(array_like, string_types):
        array_like = numpy.string_(array_like)

    # Ensure our data is a numpy.ndarray
    if not isinstance(array_like, (numpy.ndarray, numpy.string_)):
        array = numpy.array(array_like)
    else:
        array = array_like

    # handle list of strings or numpy array of strings
    if not isinstance(array, numpy.string_):
        data_kind = array.dtype.kind
        # unicode: convert to byte strings
        # (http://docs.h5py.org/en/latest/strings.html)
        if data_kind.lower() in ["s", "u"]:
            array = numpy.asarray(array, dtype=numpy.string_)

    return array


def dicttoh5(treedict, h5file, h5path='/',
             mode="a", overwrite_data=False,
             create_dataset_args=None):
    """Write a nested dictionary to a HDF5 file, using keys as member names.

    If a dictionary value is a sub-dictionary, a group is created. If it is
    any other data type, it is cast into a numpy array and written as a
    :mod:`h5py` dataset. Dictionary keys must be strings and cannot contain
    the ``/`` character.

    .. note::

        This function requires `h5py <http://www.h5py.org/>`_ to be installed.

    :param treedict: Nested dictionary/tree structure with strings as keys
         and array-like objects as leafs. The ``"/"`` character is not allowed
         in keys.
    :param h5file: HDF5 file name or handle. If a file name is provided, the
        function opens the file in the specified mode and closes it again
        before completing.
    :param h5path: Target path in HDF5 file in which scan groups are created.
        Default is root (``"/"``)
    :param mode: Can be ``"r+"`` (read/write, file must exist),
        ``"w"`` (write, existing file is lost), ``"w-"`` (write, fail if
        exists) or ``"a"`` (read/write if exists, create otherwise).
        This parameter is ignored if ``h5file`` is a file handle.
    :param overwrite_data: If ``True``, existing groups and datasets can be
        overwritten, if ``False`` they are skipped. This parameter is only
        relevant if ``h5file_mode`` is ``"r+"`` or ``"a"``.
    :param create_dataset_args: Dictionary of args you want to pass to
        ``h5f.create_dataset``. This allows you to specify filters and
        compression parameters. Don't specify ``name`` and ``data``.

    Example::

        from silx.io.dicttoh5 import dictdump

        city_area = {
            "Europe": {
                "France": {
                    "Isère": {
                        "Grenoble": "18.44 km2"
                    },
                    "Nord": {
                        "Tourcoing": "15.19 km2"
                    },
                },
            },
        }

        create_ds_args = {'compression': "gzip",
                          'shuffle': True,
                          'fletcher32': True}

        dicttoh5(city_area, "cities.h5", h5path="/area",
                 create_dataset_args=create_ds_args)
    """
    if h5py_missing:
        raise h5py_import_error

    if not isinstance(h5file, h5py.File):
        h5f = h5py.File(h5file, mode)
    else:
        h5f = h5file

    if not h5path.endswith("/"):
        h5path += "/"

    for key in treedict:

        if isinstance(treedict[key], dict) and len(treedict[key]):
            # non-empty group: recurse
            dicttoh5(treedict[key], h5f, h5path + key,
                     overwrite_data=overwrite_data,
                     create_dataset_args=create_dataset_args)

        elif treedict[key] is None or (isinstance(treedict[key], dict)
             and not len(treedict[key])):
            # Create empty group
            h5f.create_group(h5path + key)

        else:
            ds = _prepare_hdf5_dataset(treedict[key])
            # can't apply filters on scalars (datasets with shape == () )
            if ds.shape == () or create_dataset_args is None:
                h5f.create_dataset(h5path + key,
                                   data=ds)
            else:
                h5f.create_dataset(h5path + key,
                                   data=ds,
                                   **create_dataset_args)

    if isinstance(h5file, string_types):
        h5f.close()


def h5todict(h5file, path="/"):
    """Read HDF5 file and return a nested dictionary with the complete file
    structure and all data.

    .. note:: This function requires `h5py <http://www.h5py.org/>`_ to be
        installed.

    .. note:: If you write a dictionary to a HDF5 file with 
        :func:`dicttoh5` and then read it back with :func:`h5todict`, data
        types are not preserved. All values are cast to numpy arrays before
        being written to file, and they are read back as numpy arrays (or
        scalars). In some cases, you may find that a list of heterogeneous
        data types is converted to a numpy array of strings.

    :param h5file: File name or :class:`h5py.File` object
    :return: dict
    """
    if h5py_missing:
        raise h5py_import_error

    if not isinstance(h5file, h5py.File):
        h5f = h5py.File(h5file, "r")
    else:
        h5f = h5file

    ddict = {}
    for key in h5f[path]:

        if isinstance(h5f[path + "/" + key], h5py.Group):
            ddict[key] = h5todict(h5f, path + "/" + key)
        else:
            # Convert HDF5 dataset to numpy array
            ddict[key] = h5f[path + "/" + key][...]
    return ddict


def dicttojson(dict, jsonfile, indent=None, mode="w"):
    """Serialize ``dict`` as a JSON formatted stream to ``jsonfile``.

    :param dict: Dictionary (or any object compatible with ``json.dump``).
    :param jsonfile: JSON file name or file-like object.
        If a file name is provided, the function opens the file in the
        specified mode and closes it again.
    :param indent: If indent is a non-negative integer, then JSON array
        elements and object members will be pretty-printed with that indent
        level. An indent level of ``0`` will only insert newlines.
        ``None`` (the default) selects the most compact representation.
    :param mode: File opening mode (``w``, ``a``, ``w+``…)
    """
    if not hasattr(jsonfile, "write"):
        jsonf = open(jsonfile, mode)
    else:
        jsonf = jsonfile

    json.dump(dict, jsonf, indent=indent)

    if not hasattr(jsonfile, "write"):
        jsonf.close()


def dicttoini(ddict, inifile, mode="a"):
    """Output dict as configuration file (similar to Microsoft Windows INI).

    :param dict: Dictionary of configuration parameters
    :param inifile: INI file name or file-like object.
        If a file name is provided, the function opens the file in the
        specified mode and closes it again.
    :param mode: File opening mode (``w``, ``a``, ``w+``…)
    """
    if not hasattr(inifile, "write"):
        inif = open(inifile, mode)
    else:
        inif = inifile

    ConfigDict(initdict=ddict).write(inif)

    if not hasattr(inifile, "write"):
        inif.close()


def dump(ddict, ffile, fmat=None):
    """Dump dictionary to a file

    :param ddict: Dictionary with string keys
    :param ffile: File name or file-like object with a ``write`` method
    :param fmat: Output format: ``"json"``, ``"hdf5"`` or ``"ini"``.
        When None (the default), it uses the filename extension as the format.
        Dumping to a HDF5 file requires `h5py <http://www.h5py.org/>`_ to be
        installed.
    :raises IOError: if file format is not supported
    """
    if fmat is None:
        # If file-like object get its name, else use ffile as filename
        filename = getattr(ffile, 'name', ffile)
        fmat = os.path.splitext(filename)[1][1:]  # Strip extension leading '.'
    fmat = fmat.lower()

    if fmat == "json":
        dicttojson(ddict, ffile, indent=2)
    elif fmat in ["hdf5", "h5"]:
        if h5py_missing:
            logger.error("Cannot dump to HDF5 format, missing h5py library")
            raise h5py_import_error
        dicttoh5(ddict, ffile)
    elif fmat in ["ini", "cfg"]:
        dicttoini(ddict, ffile)
    else:
        raise IOError("Unknown format " + fmat)


def load(ffile, fmat=None):
    """Load dictionary from a file

    When loading from a JSON or INI file, an OrderedDict is returned to
    preserve the values' insertion order.

    :param ffile: File name or file-like object with a ``read`` method
    :param fmat: Input format: ``json``, ``hdf5`` or ``ini``.
        When None (the default), it uses the filename extension as the format.
        Loading from a HDF5 file requires `h5py <http://www.h5py.org/>`_ to be
        installed.
<<<<<<< HEAD
    :return: Dictionary
    :raises IOError: if file format is not supported
=======
    :return: Dictionary (ordered dictionary for JSON and INI)
>>>>>>> 7679159c
    """
    if not hasattr(ffile, "read"):
        f = open(ffile, "r")
        fname = ffile
    else:
        f = ffile
        fname = ffile.name

<<<<<<< HEAD
    if fmat is None:  # Use file extension as format
        fmat = os.path.splitext(fname)[1][1:]  # Strip extension leading '.'
    fmat = fmat.lower()

    if fmat == "json":
        return json.load(f)
    elif fmat in ["hdf5", "h5"]:
=======
    if fmat.lower() == "json":
        return json.load(f, object_pairs_hook=OrderedDict)
    if fmat.lower() in ["hdf5", "h5"]:
>>>>>>> 7679159c
        if h5py_missing:
            logger.error("Cannot load from HDF5 format, missing h5py library")
            raise h5py_import_error
        return h5todict(fname)
    elif fmat in ["ini", "cfg"]:
        return ConfigDict(filelist=[fname])
    else:
        raise IOError("Unknown format " + fmat)
<|MERGE_RESOLUTION|>--- conflicted
+++ resolved
@@ -296,12 +296,8 @@
         When None (the default), it uses the filename extension as the format.
         Loading from a HDF5 file requires `h5py <http://www.h5py.org/>`_ to be
         installed.
-<<<<<<< HEAD
-    :return: Dictionary
+    :return: Dictionary (ordered dictionary for JSON and INI)
     :raises IOError: if file format is not supported
-=======
-    :return: Dictionary (ordered dictionary for JSON and INI)
->>>>>>> 7679159c
     """
     if not hasattr(ffile, "read"):
         f = open(ffile, "r")
@@ -310,19 +306,13 @@
         f = ffile
         fname = ffile.name
 
-<<<<<<< HEAD
     if fmat is None:  # Use file extension as format
         fmat = os.path.splitext(fname)[1][1:]  # Strip extension leading '.'
     fmat = fmat.lower()
 
     if fmat == "json":
-        return json.load(f)
-    elif fmat in ["hdf5", "h5"]:
-=======
-    if fmat.lower() == "json":
         return json.load(f, object_pairs_hook=OrderedDict)
-    if fmat.lower() in ["hdf5", "h5"]:
->>>>>>> 7679159c
+    if fmat in ["hdf5", "h5"]:
         if h5py_missing:
             logger.error("Cannot load from HDF5 format, missing h5py library")
             raise h5py_import_error
