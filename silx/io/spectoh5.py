# coding: utf-8
#/*##########################################################################
# Copyright (C) 2016 European Synchrotron Radiation Facility
#
# Permission is hereby granted, free of charge, to any person obtaining a copy
# of this software and associated documentation files (the "Software"), to deal
# in the Software without restriction, including without limitation the rights
# to use, copy, modify, merge, publish, distribute, sublicense, and/or sell
# copies of the Software, and to permit persons to whom the Software is
# furnished to do so, subject to the following conditions:
#
# The above copyright notice and this permission notice shall be included in
# all copies or substantial portions of the Software.
#
# THE SOFTWARE IS PROVIDED "AS IS", WITHOUT WARRANTY OF ANY KIND, EXPRESS OR
# IMPLIED, INCLUDING BUT NOT LIMITED TO THE WARRANTIES OF MERCHANTABILITY,
# FITNESS FOR A PARTICULAR PURPOSE AND NONINFRINGEMENT. IN NO EVENT SHALL THE
# AUTHORS OR COPYRIGHT HOLDERS BE LIABLE FOR ANY CLAIM, DAMAGES OR OTHER
# LIABILITY, WHETHER IN AN ACTION OF CONTRACT, TORT OR OTHERWISE, ARISING FROM,
# OUT OF OR IN CONNECTION WITH THE SOFTWARE OR THE USE OR OTHER DEALINGS IN
# THE SOFTWARE.
#
#############################################################################*/
"""This module provides functions to convert a SpecFile into a HDF5 file.

Read the documentation of :mod:`silx.io.spech5` for information on the
structure of the output HDF5 files.

Strings are written to the HDF5 datasets as fixed-length ASCII (NumPy *S* type).
<<<<<<< HEAD
If you read the files back with *h5py* in Python 3, you will recover bytes,
which you should decode to transform them into strings::
=======
This is done in order to produce files that have maximum compatibility with
other HDF5 libraries, as recommended in the
`h5py documentation <http://docs.h5py.org/en/latest/strings.html#how-to-store-text-strings>`_.

If you read the files back with *h5py* in Python 3, you will recover strings
as bytes, which you should decode to transform them into python strings::
>>>>>>> fbefbe6a

    >>> import h5py
    >>> f = h5py.File("myfile.h5")
    >>> f["/1.1/instrument/specfile/scan_header"][0]
    b'#S 94  ascan  del -0.5 0.5  20 1'
    >>> f["/1.1/instrument/specfile/scan_header"][0].decode()
    '#S 94  ascan  del -0.5 0.5  20 1'

Arrays of strings, such as file and scan headers, are stored as fixed-length
strings. The length of all strings in an array is equal to the length of the
longest string. Shorter strings are right-padded with blank spaces.

.. note:: This module has a dependency on the `h5py <http://www.h5py.org/>`_
    library, which is not a mandatory dependency for `silx`. You might need
    to install it if you don't already have it.
"""

import numpy
import logging
import re

_logger = logging.getLogger(__name__)

try:
    import h5py
except ImportError as e:
    _logger.error("Module " + __name__ + " requires h5py")
    raise e

from .spech5 import SpecH5, SpecH5Group, SpecH5Dataset, \
     SpecH5LinkToGroup, SpecH5LinkToDataset


__authors__ = ["P. Knobel"]
__license__ = "MIT"
__date__ = "03/08/2016"


def write_spec_to_h5(specfile, h5file, h5path='/',
                     mode="a", overwrite_data=False,
                     link_type="hard", create_dataset_args=None):
    """Write content of a SpecFile in a HDF5 file.

    :param specfile: Path of input SpecFile or :class:`SpecH5` instance
    :param h5file: Path of output HDF5 file or HDF5 file handle
    :param h5path: Target path in HDF5 file in which scan groups are created.
        Default is root (``"/"``)
    :param mode: Can be ``"r+"`` (read/write, file must exist),
        ``"w"`` (write, existing file is lost), ``"w-"`` (write, fail
        if exists) or ``"a"`` (read/write if exists, create otherwise).
        This parameter is ignored if ``h5file`` is a file handle.
    :param overwrite_data: If ``True``, existing groups and datasets can be
        overwritten, if ``False`` they are skipped. This parameter is only
        relevant if ``file_mode`` is ``"r+"`` or ``"a"``.
    :param link_type: ``"hard"`` (default) or ``"soft"``
    :param create_dataset_args: Dictionary of args you want to pass to
        ``h5f.create_dataset``. This allows you to specify filters and
        compression parameters. Don't specify ``name`` and ``data``.
        These arguments don't apply to scalar datasets.

    The structure of the spec data in an HDF5 file is described in the
    documentation of :mod:`silx.io.spech5`.
    """
    if not isinstance(specfile, SpecH5):
        sfh5 = SpecH5(specfile)
    else:
        sfh5 = specfile

    if not isinstance(h5file, h5py.File):
        h5f = h5py.File(h5file, mode)
    else:
        h5f = h5file

    if not h5path.endswith("/"):
        h5path += "/"

    if create_dataset_args is None:
        create_dataset_args = {}

    def create_link(link_name, target):
        """Create link

        If member with name ``link_name`` already exists, delete it first or
        ignore link depending on global param ``overwrite_data``.

        :param link_name: Link path
        :param target: Handle for target group or dataset
        """
        if link_name not in h5f:
            _logger.debug("Creating link " + link_name + " -> " + target.name)
        elif overwrite_data:
            _logger.warn("Overwriting " + link_name + " with link to" +
                         target.name)
            del h5f[link_name]
        else:
            _logger.warn(link_name + " already exist. Can't create link to " +
                         target.name)
            return None

        if link_type == "hard":
            h5f[link_name] = target
        elif link_type == "soft":
            h5f[link_name] = h5py.SoftLink(target.name)
        else:
            raise ValueError("link_type  must be 'hard' or 'soft'")

    def append_spec_member_to_h5(spec_h5_name, obj):
        h5_name = h5path + spec_h5_name.lstrip("/")

        if isinstance(obj, SpecH5LinkToGroup) or\
                isinstance(obj, SpecH5LinkToDataset):
            # links are created at the same time as their targets
            _logger.debug("Ignoring link: " + h5_name)
            pass

        elif isinstance(obj, SpecH5Dataset):
            _logger.debug("Saving dataset: " + h5_name)

            member_initially_exists = h5_name in h5f

            if overwrite_data and member_initially_exists:
                _logger.warn("Overwriting dataset: " + h5_name)
                del h5f[h5_name]

            if overwrite_data or not member_initially_exists:
                # fancy arguments don't apply to scalars (shape==())
                if obj.shape == ():
                    ds = h5f.create_dataset(h5_name, data=obj)
                else:
                    ds = h5f.create_dataset(h5_name, data=obj,
                                            **create_dataset_args)
            else:
                ds = h5f[h5_name]

            # add HDF5 attributes
            for key in obj.attrs:
                if overwrite_data or key not in ds.attrs:
                    ds.attrs.create(key, numpy.string_(obj.attrs[key]))

            # link:
            #  /1.1/measurement/mca_0/data  --> /1.1/instrument/mca_0/data
            if re.match(r".*/([0-9]+\.[0-9]+)/instrument/mca_([0-9]+)/?data$",
                        h5_name):
                link_name = h5_name.replace("instrument", "measurement")
                create_link(link_name, ds)

            # this has to be at the end if we want link creation and
            # dataset creation to remain independent for odd cases
            # where dataset exists but not the link
            if not overwrite_data and member_initially_exists:
                _logger.warn("Ignoring existing dataset: " + h5_name)

        elif isinstance(obj, SpecH5Group):
            if h5_name not in h5f:
                _logger.debug("Creating group: " + h5_name)
                grp = h5f.create_group(h5_name)
            else:
                grp = h5f[h5_name]

            # add HDF5 attributes
            for key in obj.attrs:
                if overwrite_data or key not in grp.attrs:
                    grp.attrs.create(key,  numpy.string_(obj.attrs[key]))

            # link:
            # /1.1/measurement/mca_0/info  --> /1.1/instrument/mca_0/
            if re.match(r".*/([0-9]+\.[0-9]+)/instrument/mca_([0-9]+)/?$",
                        h5_name):
                link_name = h5_name.replace("instrument", "measurement")
                link_name += "/info"
                create_link(link_name, grp)

    sfh5.visititems(append_spec_member_to_h5)

    # visititems didn't create attributes for the root group
    root_grp = h5f[h5path]
    for key in sfh5.attrs:
        if overwrite_data or key not in root_grp.attrs:
            root_grp.attrs.create(key,  numpy.string_(sfh5.attrs[key]))

    # Close file if it was opened in this function
    if not isinstance(h5file, h5py.File):
        h5f.close()


def convert(specfile, h5file, mode="w-",
            create_dataset_args=None):
    """Convert a SpecFile into an HDF5 file, write scans into the root (``/``)
    group.

    :param specfile: Path of input SpecFile or :class:`SpecH5` instance
    :param h5file: Path of output HDF5 file or HDF5 file handle
    :param mode: Can be ``"w"`` (write, existing file is
        lost), ``"w-"`` (write, fail if exists). This is ignored
        if ``h5file`` is a file handle.
    :param create_dataset_args: Dictionary of args you want to pass to
        ``h5f.create_dataset``. This allows you to specify filters and
        compression parameters. Don't specify ``name`` and ``data``.

    This is a convenience shortcut to call::

        write_spec_to_h5(specfile, h5file, h5path='/',
                         mode="w-", link_type="hard")
    """
    if mode not in ["w", "w-"]:
        raise IOError("File mode must be 'w' or 'w-'. Use write_spec_to_h5" +
                      " to append Spec data to an existing HDF5 file.")
    write_spec_to_h5(specfile, h5file, h5path='/', mode=mode,
                     create_dataset_args=create_dataset_args)<|MERGE_RESOLUTION|>--- conflicted
+++ resolved
@@ -27,17 +27,12 @@
 structure of the output HDF5 files.
 
 Strings are written to the HDF5 datasets as fixed-length ASCII (NumPy *S* type).
-<<<<<<< HEAD
-If you read the files back with *h5py* in Python 3, you will recover bytes,
-which you should decode to transform them into strings::
-=======
 This is done in order to produce files that have maximum compatibility with
 other HDF5 libraries, as recommended in the
 `h5py documentation <http://docs.h5py.org/en/latest/strings.html#how-to-store-text-strings>`_.
 
 If you read the files back with *h5py* in Python 3, you will recover strings
 as bytes, which you should decode to transform them into python strings::
->>>>>>> fbefbe6a
 
     >>> import h5py
     >>> f = h5py.File("myfile.h5")
