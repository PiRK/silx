--- conflicted
+++ resolved
@@ -35,13 +35,8 @@
 __contact__ = "jerome.kieffer@esrf.eu"
 __license__ = "MIT"
 __copyright__ = "European Synchrotron Radiation Facility, Grenoble, France"
-<<<<<<< HEAD
-__date__ = "29/09/2016"
-__status__ = "beta"
-=======
 __date__ = "30/09/2016"
 __status__ = "production"
->>>>>>> a0e53cab
 
 import gc
 from threading import Semaphore
