# coding: utf-8
# /*##########################################################################
#
# Copyright (c) 2014-2017 European Synchrotron Radiation Facility
#
# Permission is hereby granted, free of charge, to any person obtaining a copy
# of this software and associated documentation files (the "Software"), to deal
# in the Software without restriction, including without limitation the rights
# to use, copy, modify, merge, publish, distribute, sublicense, and/or sell
# copies of the Software, and to permit persons to whom the Software is
# furnished to do so, subject to the following conditions:
#
# The above copyright notice and this permission notice shall be included in
# all copies or substantial portions of the Software.
#
# THE SOFTWARE IS PROVIDED "AS IS", WITHOUT WARRANTY OF ANY KIND, EXPRESS OR
# IMPLIED, INCLUDING BUT NOT LIMITED TO THE WARRANTIES OF MERCHANTABILITY,
# FITNESS FOR A PARTICULAR PURPOSE AND NONINFRINGEMENT. IN NO EVENT SHALL THE
# AUTHORS OR COPYRIGHT HOLDERS BE LIABLE FOR ANY CLAIM, DAMAGES OR OTHER
# LIABILITY, WHETHER IN AN ACTION OF CONTRACT, TORT OR OTHERWISE, ARISING FROM,
# OUT OF OR IN CONNECTION WITH THE SOFTWARE OR THE USE OR OTHER DEALINGS IN
# THE SOFTWARE.
#
# ###########################################################################*/
"""This module implements date-time labels layout on graph axes."""

from __future__ import absolute_import, division, unicode_literals

__authors__ = ["P. Kenter"]
__license__ = "MIT"
__date__ = "04/04/2018"


import datetime as dt
import logging
import math

from dateutil.relativedelta import relativedelta

<<<<<<< HEAD

from silx.third_party import enum

=======
from .ticklayout import niceNumGeneric
>>>>>>> 9bfc3101

_logger = logging.getLogger(__name__)


MICROSECONDS_PER_SECOND = 1000000
SECONDS_PER_MINUTE = 60
SECONDS_PER_HOUR = 60 * SECONDS_PER_MINUTE
SECONDS_PER_DAY = 24 * SECONDS_PER_HOUR
SECONDS_PER_YEAR = 365.25 * SECONDS_PER_DAY
SECONDS_PER_MONTH_AVERAGE = SECONDS_PER_YEAR / 12 # Seconds per average month


@enum.unique
class DtUnit(enum.Enum):
    YEARS = 0
    MONTHS = 1
    DAYS = 2
    HOURS = 3
    MINUTES = 4
    SECONDS = 5
    MICRO_SECONDS = 6  # a fraction of a second


def getDateElement(dateTime, unit):
    """ Picks the date element with the unit from the dateTime

    E.g. getDateElement(datetime(1970, 5, 6), DtUnit.Day) will return 6

    :param datetime dateTime: date/time to pick from
    :param DtUnit unit: The unit describing the date element.
    """
    if unit == DtUnit.YEARS:
        return dateTime.year
    elif unit == DtUnit.MONTHS:
        return dateTime.month
    elif unit == DtUnit.DAYS:
        return dateTime.day
    elif unit == DtUnit.HOURS:
        return dateTime.hour
    elif unit == DtUnit.MINUTES:
        return dateTime.minute
    elif unit == DtUnit.SECONDS:
        return dateTime.second
    elif unit == DtUnit.MICRO_SECONDS:
        return dateTime.microsecond
    else:
        raise ValueError("Unexpected DtUnit: {}".format(unit))


def setDateElement(dateTime, value, unit):
    """ Returns a copy of dateTime with the tickStep unit set to value

    :param datetime.datetime: date time object
    :param int value: value to set
    :param DtUnit unit: unit
    :return: datetime.datetime
    """
    intValue = int(value)
    _logger.debug("setDateElement({}, {} (int={}), {})"
                  .format(dateTime, value, intValue, unit))

    year = dateTime.year
    month = dateTime.month
    day = dateTime.day
    hour = dateTime.hour
    minute = dateTime.minute
    second = dateTime.second
    microsecond = dateTime.microsecond

    if unit == DtUnit.YEARS:
        year = intValue
    elif unit == DtUnit.MONTHS:
        month = intValue
    elif unit == DtUnit.DAYS:
        day = intValue
    elif unit == DtUnit.HOURS:
        hour = intValue
    elif unit == DtUnit.MINUTES:
        minute = intValue
    elif unit == DtUnit.SECONDS:
        second = intValue
    elif unit == DtUnit.MICRO_SECONDS:
        microsecond = intValue
    else:
        raise ValueError("Unexpected DtUnit: {}".format(unit))

    _logger.debug("creating date time {}"
        .format((year, month, day, hour, minute, second, microsecond)))

    return dt.datetime(year, month, day, hour, minute, second, microsecond,
                       tzinfo=dateTime.tzinfo)



def roundToElement(dateTime, unit):
    """ Returns a copy of dateTime with the

    :param datetime.datetime: date time object
    :param DtUnit unit: unit
    :return: datetime.datetime
    """
    year = dateTime.year
    month = dateTime.month
    day = dateTime.day
    hour = dateTime.hour
    minute = dateTime.minute
    second = dateTime.second
    microsecond = dateTime.microsecond

    if unit.value < DtUnit.YEARS.value:
        pass # Never round years
    if unit.value < DtUnit.MONTHS.value:
        month = 1
    if unit.value < DtUnit.DAYS.value:
        day = 1
    if unit.value < DtUnit.HOURS.value:
        hour = 0
    if unit.value < DtUnit.MINUTES.value:
        minute = 0
    if unit.value < DtUnit.SECONDS.value:
        second = 0
    if unit.value < DtUnit.MICRO_SECONDS.value:
        microsecond = 0

    result = dt.datetime(year, month, day, hour, minute, second, microsecond,
                         tzinfo=dateTime.tzinfo)

    return result


def addValueToDate(dateTime, value, unit):
    """ Adds a value with unit to a dateTime.

    Uses dateutil.relativedelta.relativedelta from the standard library to do
    the actual math. This function doesn't allow for fractional month or years,
    so month and year are truncated to integers before adding.

    :param datetime dateTime: date time
    :param float value: value to be added
    :param DtUnit unit: of the value
    :return:
    """
    #logger.debug("addValueToDate({}, {}, {})".format(dateTime, value, unit))

    if unit == DtUnit.YEARS:
        intValue = int(value) # floats not implemented in relativeDelta(years)
        return dateTime + relativedelta(years=intValue)
    elif unit == DtUnit.MONTHS:
        intValue = int(value) # floats not implemented in relativeDelta(mohths)
        return dateTime + relativedelta(months=intValue)
    elif unit == DtUnit.DAYS:
        return dateTime + relativedelta(days=value)
    elif unit == DtUnit.HOURS:
        return dateTime + relativedelta(hours=value)
    elif unit == DtUnit.MINUTES:
        return dateTime + relativedelta(minutes=value)
    elif unit == DtUnit.SECONDS:
        return dateTime + relativedelta(seconds=value)
    elif unit == DtUnit.MICRO_SECONDS:
        return dateTime + relativedelta(microseconds=value)
    else:
        raise ValueError("Unexpected DtUnit: {}".format(unit))


def bestUnit(durationInSeconds):
    """ Gets the best tick spacing given a duration in seconds.

    :param durationInSeconds: time span duration in seconds
    :return: DtUnit enumeration.
    """

    # Based on; https://stackoverflow.com/a/2144398/
    # If the duration is longer than two years the tick spacing will be in
    # years. Else, if the duration is longer than two months, the spacing will
    # be in months, Etcetera.
    #
    # This factor differs per unit. As a baseline it is 2, but for instance,
    # for Months this needs to be higher (3>), This because it is impossible to
    # have partial months so the tick spacing is always at least 1 month. A
    # duration of two months would result in two ticks, which is too few.
    # months would then results

    if durationInSeconds > SECONDS_PER_YEAR * 3:
        return (durationInSeconds / SECONDS_PER_YEAR, DtUnit.YEARS)
    elif durationInSeconds > SECONDS_PER_MONTH_AVERAGE * 3:
        return (durationInSeconds / SECONDS_PER_MONTH_AVERAGE, DtUnit.MONTHS)
    elif durationInSeconds > SECONDS_PER_DAY * 2:
        return (durationInSeconds / SECONDS_PER_DAY, DtUnit.DAYS)
    elif durationInSeconds > SECONDS_PER_HOUR * 2:
        return (durationInSeconds / SECONDS_PER_HOUR, DtUnit.HOURS)
    elif durationInSeconds > SECONDS_PER_MINUTE * 2:
        return (durationInSeconds / SECONDS_PER_MINUTE, DtUnit.MINUTES)
    elif durationInSeconds > 1 * 2:
        return (durationInSeconds, DtUnit.SECONDS)
    else:
        return (durationInSeconds * MICROSECONDS_PER_SECOND,
                DtUnit.MICRO_SECONDS)


NICE_DATE_VALUES = {
    DtUnit.YEARS: [1, 2, 5, 10],
    DtUnit.MONTHS: [1, 2, 3, 4, 6, 12],
    DtUnit.DAYS: [1, 2, 3, 7, 14, 28],
    DtUnit.HOURS: [1, 2, 3, 4, 6, 12],
    DtUnit.MINUTES: [1, 2, 3, 5, 10, 15, 30],
    DtUnit.SECONDS: [1, 2, 3, 5, 10, 15, 30],
    DtUnit.MICRO_SECONDS : [1.0, 2.0, 5.0, 10.0], # floats for microsec
}


def bestFormatString(spacing, unit):
    """ Finds the best format string given the spacing and DtUnit.

    If the spacing is a fractional number < 1 the format string will take this
    into account

    :param spacing: spacing between ticks
    :param DtUnit unit:
    :return: Format string for use in strftime
    :rtype: str
    """
    isSmall = spacing < 1

    if unit == DtUnit.YEARS:
        return "%Y-m" if isSmall else "%Y"
    elif unit == DtUnit.MONTHS:
        return "%Y-%m-%d" if isSmall else "%Y-%m"
    elif unit == DtUnit.DAYS:
        return "%H:%M" if isSmall else "%Y-%m-%d"
    elif unit == DtUnit.HOURS:
        return "%H:%M" if isSmall else "%H:%M"
    elif unit == DtUnit.MINUTES:
        return "%H:%M:%S" if isSmall else "%H:%M"
    elif unit == DtUnit.SECONDS:
        return "%S.%f" if isSmall else "%H:%M:%S"
    elif unit == DtUnit.MICRO_SECONDS:
        return "%S.%f"
    else:
        raise ValueError("Unexpected DtUnit: {}".format(unit))


def niceDateTimeElement(value, unit, isRound=False):
    """ Uses the Nice Numbers algorithm to determine a nice value.

    The fractions are optimized for the unit of the date element.
    """

    niceValues = NICE_DATE_VALUES[unit]
    elemValue = niceNumGeneric(value, niceValues, isRound=isRound)

    if unit == DtUnit.YEARS or unit == DtUnit.MONTHS:
        elemValue = max(1, int(elemValue))

    return elemValue


def findStartDate(dMin, dMax, nTicks):
    """ Rounds a date down to the nearest nice number of ticks
    """
    assert dMax > dMin, \
        "dMin ({}) should come before dMax ({})".format(dMin, dMax)

    delta = dMax - dMin
    lengthSec = delta.total_seconds()
    _logger.debug("findStartDate: {}, {} (duration = {} sec, {} days)"
                  .format(dMin, dMax, lengthSec, lengthSec / SECONDS_PER_DAY))

    length, unit = bestUnit(delta.total_seconds())
    niceLength = niceDateTimeElement(length, unit)

    _logger.debug("Length: {:8.3f} {} (nice = {})"
                  .format(length, unit.name, niceLength))

    niceSpacing = niceDateTimeElement(niceLength / nTicks, unit, isRound=True)

    _logger.debug("Spacing: {:8.3f} {} (nice = {})"
                  .format(niceLength / nTicks, unit.name, niceSpacing))

    dVal = getDateElement(dMin, unit)

    if unit == DtUnit.MONTHS: # TODO: better rounding?
        niceVal = math.floor((dVal-1) / niceSpacing) * niceSpacing + 1
    elif unit == DtUnit.DAYS:
        niceVal = math.floor((dVal-1) / niceSpacing) * niceSpacing + 1
    else:
        niceVal = math.floor(dVal / niceSpacing) * niceSpacing

    _logger.debug("StartValue: dVal = {}, niceVal: {} ({})"
                  .format(dVal, niceVal, unit.name))

    startDate = roundToElement(dMin, unit)
    startDate = setDateElement(startDate, niceVal, unit)

    return startDate, niceSpacing, unit


def dateRange(dMin, dMax, step, unit, includeFirstBeyond = False):
    """ Generates a range of dates

    :param datetime dMin: start date
    :param datetime dMax: end date
    :param int step: the step size
    :param DtUnit unit: the unit of the step size
    :param bool includeFirstBeyond: if True the first date later than dMax will
        be included in the range. If False (the default), the last generated
        datetime will always be smaller than dMax.
    :return:
    """
    if (unit == DtUnit.YEARS or unit == DtUnit.MONTHS or
        unit == DtUnit.MICRO_SECONDS):

        # Month and years will be converted to integers
        assert int(step) > 0, "Integer value or tickstep is 0"
    else:
        assert step > 0, "tickstep is 0"

    dateTime = dMin
    while dateTime < dMax:
        yield dateTime
        dateTime = addValueToDate(dateTime, step, unit)

    if includeFirstBeyond:
        yield dateTime



def calcTicks(dMin, dMax, nTicks):
    """Returns tick positions.

    :param datetime.datetime dMin: The min value on the axis
    :param datetime.datetime dMax: The max value on the axis
    :param int nTicks: The target number of ticks. The actual number of found
        ticks may differ.
    :returns: (list of datetimes, DtUnit) tuple
    """
    _logger.debug("Calc calcTicks({}, {}, nTicks={})"
                  .format(dMin, dMax, nTicks))

    startDate, niceSpacing, unit = findStartDate(dMin, dMax, nTicks)

    result = []
    for d in dateRange(startDate, dMax, niceSpacing, unit,
                       includeFirstBeyond=True):
        result.append(d)

    assert result[0] <= dMin, \
        "First nice date ({}) should be <= dMin {}".format(result[0], dMin)

    assert result[-1] >= dMax, \
        "Last nice date ({}) should be >= dMax {}".format(result[-1], dMax)

    return result, niceSpacing, unit


def calcTicksAdaptive(dMin, dMax, axisLength, tickDensity):
    """ Calls calcTicks with a variable number of ticks, depending on axisLength
    """
    # At least 2 ticks
    nticks = max(2, int(round(tickDensity * axisLength)))
    return  calcTicks(dMin, dMax, nticks)




<|MERGE_RESOLUTION|>--- conflicted
+++ resolved
@@ -37,13 +37,8 @@
 
 from dateutil.relativedelta import relativedelta
 
-<<<<<<< HEAD
-
 from silx.third_party import enum
-
-=======
 from .ticklayout import niceNumGeneric
->>>>>>> 9bfc3101
 
 _logger = logging.getLogger(__name__)
 
