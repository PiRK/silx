--- conflicted
+++ resolved
@@ -29,11 +29,7 @@
 
 __authors__ = ["T. Vincent"]
 __license__ = "MIT"
-<<<<<<< HEAD
-__date__ = "20/06/2018"
-=======
 __date__ = "21/06/2018"
->>>>>>> e9f74e9c
 
 
 import collections
@@ -57,469 +53,6 @@
 logger = logging.getLogger(__name__)
 
 
-<<<<<<< HEAD
-=======
-def circleEquation(pt1, pt2, pt3):
-    """Circle equation from 3 (x, y) points"""
-    x, y, z = complex(*pt1), complex(*pt2), complex(*pt3)
-    w = z - x
-    w /= y - x
-    c = (x - y) * (w - abs(w) ** 2) / 2j / w.imag - x
-    return ((-c.real, -c.imag), abs(c + x))
-
-
-class RegionOfInterest(qt.QObject):
-    """Object describing a region of interest in a plot.
-
-    :param QObject parent:
-        The RegionOfInterestManager that created this object
-    :param str kind: The kind of ROI represented by this object
-    """
-
-    sigControlPointsChanged = qt.Signal()
-    """Signal emitted when this control points has changed"""
-
-    def __init__(self, parent, kind):
-        assert parent is None or isinstance(parent, RegionOfInterestManager)
-        super(RegionOfInterest, self).__init__(parent)
-        self._color = rgba('red')
-        self._items = WeakList()
-        self._editAnchors = WeakList()
-        self._points = None
-        self._label = ''
-        self._kind = str(kind)
-        self._editable = False
-
-    def __del__(self):
-        # Clean-up plot items
-        self._removePlotItems()
-
-    def setParent(self, parent):
-        """Set the parent of the RegionOfInterest
-
-        :param Union[None,RegionOfInterestManager] parent:
-        """
-        if (parent is not None and
-                not isinstance(parent, RegionOfInterestManager)):
-            raise ValueError('Unsupported parent')
-
-        self._removePlotItems()
-        super(RegionOfInterest, self).setParent(parent)
-        self._createPlotItems()
-
-    def getKind(self):
-        """Return kind of ROI
-
-        :rtype: str
-        """
-        return self._kind
-
-    def getColor(self):
-        """Returns the color of this ROI
-
-        :rtype: QColor
-        """
-        return qt.QColor.fromRgbF(*self._color)
-
-    def setColor(self, color):
-        """Set the color used for this ROI.
-
-        :param color: The color to use for ROI shape as
-           either a color name, a QColor, a list of uint8 or float in [0, 1].
-        """
-        color = rgba(color)
-        if color != self._color:
-            self._color = color
-
-            # Update color of shape items in the plot
-            rgbaColor = rgba(color)
-            for item in list(self._items):
-                if isinstance(item, items.ColorMixIn):
-                    item.setColor(rgbaColor)
-
-            # Use transparency for anchors
-            rgbaColor = rgbaColor[:3] + (0.5,)
-
-            for item in list(self._editAnchors):
-                if isinstance(item, items.ColorMixIn):
-                    item.setColor(rgbaColor)
-
-    def getLabel(self):
-        """Returns the label displayed for this ROI.
-
-        :rtype: str
-        """
-        return self._label
-
-    def setLabel(self, label):
-        """Set the label displayed with this ROI.
-
-        :param str label: The text label to display
-        """
-        label = str(label)
-        if label != self._label:
-            self._label = label
-            for item in self._items:
-                if isinstance(
-                        item, (items.Marker, items.XMarker, items.YMarker)):
-                    item.setText(self._label)
-
-    def isEditable(self):
-        """Returns whether the ROI is editable by the user or not.
-
-        :rtype: bool
-        """
-        return self._editable
-
-    def setEditable(self, editable):
-        """Set whether the ROI can be changed interactively.
-
-        :param bool editable: True to allow edition by the user,
-           False to disable.
-        """
-        editable = bool(editable)
-        if self._editable != editable:
-            self._editable = editable
-            # Recreate plot items
-            # This can be avoided once marker.setDraggable is public
-            self._createPlotItems()
-
-    def getControlPoints(self):
-        """Returns the current ROI control points.
-
-        It returns an empty tuple if there is currently no ROI.
-
-        :return: Array of (x, y) position in plot coordinates
-        :rtype: numpy.ndarray
-        """
-        return None if self._points is None else numpy.array(self._points)
-
-    def setControlPoints(self, points):
-        """Set this ROI control points.
-
-        :param points: Iterable of (x, y) control points
-        """
-        points = numpy.array(points)
-        assert points.ndim == 2
-        assert points.shape[1] == 2
-
-        nbPointsChanged = (self._points is None or
-                           points.shape != self._points.shape)
-
-        if nbPointsChanged or not numpy.all(numpy.equal(points, self._points)):
-            kind = self.getKind()
-
-            self._points = points
-            if kind == 'arc':  # TODO improve
-                self._createPlotItems()
-                return
-            if self._items and not nbPointsChanged:  # Update plot items
-                for item in self._items:
-                    if isinstance(item, items.Shape):
-                        item.setPoints(points)
-                    elif isinstance(item, (items.Marker,
-                                           items.XMarker,
-                                           items.YMarker)):
-                        markerPos = self._getMarkerPosition(points, kind)
-                        item.setPosition(*markerPos)
-
-                if self._editAnchors:  # Update anchors
-                    if len(self._editAnchors) == len(points) + 1:
-                        # Also update center anchor
-                        points = numpy.append(points,
-                                              [numpy.mean(points, axis=0)], axis=0)
-
-                    for anchor, point in zip(self._editAnchors, points):
-                        anchor.setPosition(*point)
-
-            else:  # No items or new point added
-                # re-create plot items
-                self._createPlotItems()
-
-            self.sigControlPointsChanged.emit()
-
-    @staticmethod
-    def _getMarkerPosition(points, kind):
-        """Compute marker position.
-
-        :param numpy.ndarray points: Array of (x, y) control points
-        :param str kind: The kind of ROI shape to use
-        :return: (x, y) position of the marker
-        """
-        if kind in ('point', 'hline', 'vline'):
-            assert len(points) == 1
-            return points[0]
-
-        elif kind == 'rectangle':
-            assert len(points) == 2
-            return points.min(axis=0)
-
-        elif kind == 'line':
-            assert len(points) == 2
-            return points[numpy.argmin(points[:, 0])]
-
-        elif kind == 'polygon':
-            return points[numpy.argmin(points[:, 1])]
-
-        elif kind == 'arc':
-            assert len(points) == 3
-            return points[numpy.argmin(points[:, 1])]
-
-        else:
-            raise RuntimeError('Unsupported ROI kind: %s' % kind)
-
-    def _createPlotItems(self):
-        """Create items displaying the ROI in the plot.
-
-        It first removes any existing plot items.
-        """
-        roiManager = self.parent()
-        if roiManager is None:
-            return
-        plot = roiManager.parent()
-
-        self._removePlotItems()
-
-        x, y = self._points.T
-        kind = self.getKind()
-        legend = "__RegionOfInterest-%d__" % id(self)
-
-        self._items = WeakList()
-
-        if kind == 'point':
-            plot.addMarker(
-                x[0], y[0],
-                legend=legend,
-                text=self.getLabel(),
-                color=rgba(self.getColor()),
-                draggable=self.isEditable())
-            item = plot._getItem(kind='marker', legend=legend)
-            self._items.append(item)
-
-            if self.isEditable():
-                item.sigItemChanged.connect(self._markerChanged)
-
-        elif kind == 'hline':
-            plot.addYMarker(
-                y[0],
-                legend=legend,
-                text=self.getLabel(),
-                color=rgba(self.getColor()),
-                draggable=self.isEditable())
-            item = plot._getItem(kind='marker', legend=legend)
-            self._items.append(item)
-
-            if self.isEditable():
-                item.sigItemChanged.connect(self._markerChanged)
-
-        elif kind == 'vline':
-            plot.addXMarker(
-                x[0],
-                legend=legend,
-                text=self.getLabel(),
-                color=rgba(self.getColor()),
-                draggable=self.isEditable())
-            item = plot._getItem(kind='marker', legend=legend)
-            self._items.append(item)
-
-            if self.isEditable():
-                item.sigItemChanged.connect(self._markerChanged)
-
-        elif kind == 'arc':
-            # TODO compute arc
-            if numpy.linalg.norm(
-                numpy.cross(self._points[1] - self._points[0],
-                            self._points[2] - self._points[0])) < 1e-5:
-                print('colinear')
-                # Colinear
-                normal = (self._points[2] - self._points[0])
-                normal = numpy.array((normal[1], -normal[0]))
-                normal /= numpy.linalg.norm(normal)
-                points = numpy.append(self._points, (self._points - 10 * normal)[-1::-1], axis=0)
-            else:
-                outerCirc = circleEquation(*self._points[:3])
-                innerCirc = outerCirc[0], outerCirc[1] - 10
-                points = (self._points - outerCirc[0]) * 0.9 + outerCirc[0]
-                points = numpy.append(self._points, points[-1::-1], axis=0)
-            x, y = points.T
-            plot.addItem(x, y,
-                         legend=legend,
-                         shape='polygon',
-                         color=rgba(self.getColor()),
-                         fill=False)
-            self._items.append(plot._getItem(kind='item', legend=legend))
-
-            # Add label marker
-            markerPos = self._getMarkerPosition(self._points, kind)
-            plot.addMarker(*markerPos,
-                           legend=legend + '-name',
-                           text=self.getLabel(),
-                           color=rgba(self.getColor()),
-                           symbol='',
-                           draggable=False)
-            self._items.append(
-                plot._getItem(kind='marker', legend=legend + '-name'))
-
-            if self.isEditable():  # Add draggable anchors
-                self._editAnchors = WeakList()
-
-                color = rgba(self.getColor())
-                color = color[:3] + (0.5,)
-
-                # TODO constaints
-                for index, point in enumerate(self._points):
-                    anchorLegend = legend + '-anchor-%d' % index
-                    if index == 1:
-                        constraint = self._arcCurvatureMarkerConstraint
-                    else:
-                        constraint = self._arcEndPointsMarkerConstraint
-                    plot.addMarker(*point,
-                                   legend=anchorLegend,
-                                   text='',
-                                   color=color,
-                                   symbol='o' if index == 1 else 's',
-                                   draggable=True,
-                                   constraint=constraint)
-                    item = plot._getItem(kind='marker', legend=anchorLegend)
-                    item.sigItemChanged.connect(functools.partial(
-                        self._controlPointAnchorChanged, index))
-                    self._editAnchors.append(item)
-        else:  # rectangle, line, polygon
-            if kind == 'line':
-                shape = 'polylines'
-            else:
-                shape = kind
-            plot.addItem(x, y,
-                         legend=legend,
-                         shape=shape,
-                         color=rgba(self.getColor()),
-                         fill=False)
-            self._items.append(plot._getItem(kind='item', legend=legend))
-
-            # Add label marker
-            markerPos = self._getMarkerPosition(self._points, kind)
-            plot.addMarker(*markerPos,
-                           legend=legend + '-name',
-                           text=self.getLabel(),
-                           color=rgba(self.getColor()),
-                           symbol='',
-                           draggable=False)
-            self._items.append(
-                plot._getItem(kind='marker', legend=legend + '-name'))
-
-            if self.isEditable():  # Add draggable anchors
-                self._editAnchors = WeakList()
-
-                color = rgba(self.getColor())
-                color = color[:3] + (0.5,)
-
-                for index, point in enumerate(self._points):
-                    anchorLegend = legend + '-anchor-%d' % index
-                    plot.addMarker(*point,
-                                   legend=anchorLegend,
-                                   text='',
-                                   color=color,
-                                   symbol='s',
-                                   draggable=True)
-                    item = plot._getItem(kind='marker', legend=anchorLegend)
-                    item.sigItemChanged.connect(functools.partial(
-                        self._controlPointAnchorChanged, index))
-                    self._editAnchors.append(item)
-
-                # Add an anchor to the center of the rectangle
-                if kind == 'rectangle':
-                    center = numpy.mean(self._points, axis=0)
-                    anchorLegend = legend + '-anchor-center'
-                    plot.addMarker(*center,
-                                   legend=anchorLegend,
-                                   text='',
-                                   color=color,
-                                   symbol='o',
-                                   draggable=True)
-                    item = plot._getItem(kind='marker', legend=anchorLegend)
-                    item.sigItemChanged.connect(self._centerAnchorChanged)
-                    self._editAnchors.append(item)
-
-    def _arcCurvatureMarkerConstraint(self, x, y):
-        """Curvature marker remains on "mediatrice" """
-        start = self._points[0]
-        end = self._points[-1]
-        midPoint = (start + end) / 2.
-        normal = (end - start)
-        normal = numpy.array((normal[1], -normal[0]))
-        normal /= numpy.linalg.norm(normal)
-        v = numpy.dot(normal, (numpy.array((x, y)) - midPoint))
-        x, y = midPoint + v * normal
-        return x, y
-
-    def _arcEndPointsMarkerConstraint(self, x, y):
-        """End-points remains on the circle"""
-        return x, y
-
-    def _markerChanged(self, event):
-        """Handle draggable marker changed.
-
-        Used for 'point', 'hline', 'vline'.
-
-        :param ItemChangeType event:
-        """
-        if event == items.ItemChangedType.POSITION:
-            kind = self.getKind()
-
-            marker = self.sender()
-            position = marker.getPosition()
-
-            if kind == 'point':
-                points = [position]
-            elif kind == 'hline':
-                points = self.getControlPoints()
-                points[:, 1] = position[1]
-            elif kind == 'vline':
-                points = self.getControlPoints()
-                points[:, 0] = position[0]
-            else:
-                raise RuntimeError('Unhandled kind %s' % kind)
-
-            self.setControlPoints(points)
-
-    def _controlPointAnchorChanged(self, index, event):
-        """Handle update of position of an edition anchor
-
-        :param int index: Index of the anchor
-        :param ItemChangedType event: Event type
-        """
-        if event == items.ItemChangedType.POSITION:
-            anchor = self._editAnchors[index]
-            points = self.getControlPoints()
-            points[index] = anchor.getPosition()
-            self.setControlPoints(points)
-
-    def _centerAnchorChanged(self, event):
-        """Handle update of position of the center anchor
-
-        :param ItemChangedType event: Event type
-        """
-        if event == items.ItemChangedType.POSITION:
-            anchor = self._editAnchors[-1]
-            points = self.getControlPoints()
-            center = numpy.mean(points, axis=0)
-            offset = anchor.getPosition() - center
-            points = points + offset
-            self.setControlPoints(points)
-
-    def _removePlotItems(self):
-        """Remove items from their plot."""
-        for item in itertools.chain(list(self._items),
-                                    list(self._editAnchors)):
-
-            plot = item.getPlot()
-            if plot is not None:
-                plot._remove(item)
-        self._items = WeakList()
-        self._editAnchors = WeakList()
-
-
->>>>>>> e9f74e9c
 class RegionOfInterestManager(qt.QObject):
     """Class handling ROI interaction on a PlotWidget.
 
@@ -564,22 +97,13 @@
 
     _MODE_ACTIONS_PARAMS = collections.OrderedDict()
     # Interactive mode: (icon name, text)
-<<<<<<< HEAD
     _MODE_ACTIONS_PARAMS['point'] = roi_items.PointROI, 'add-shape-point', 'Add point markers'
     _MODE_ACTIONS_PARAMS['rectangle'] = roi_items.RectangleROI, 'add-shape-rectangle', 'Add rectangle ROI'
     _MODE_ACTIONS_PARAMS['polygon'] = roi_items.PolygonROI, 'add-shape-polygon', 'Add polygon ROI'
     _MODE_ACTIONS_PARAMS['line'] = roi_items.LineROI, 'add-shape-diagonal', 'Add line ROI'
     _MODE_ACTIONS_PARAMS['hline'] = roi_items.HorizontalLineROI, 'add-shape-horizontal', 'Add horizontal line ROI'
     _MODE_ACTIONS_PARAMS['vline'] = roi_items.VerticalLineROI, 'add-shape-vertical', 'Add vertical line ROI'
-=======
-    _MODE_ACTIONS_PARAMS['point'] = 'add-shape-point', 'Add point markers'
-    _MODE_ACTIONS_PARAMS['rectangle'] = 'add-shape-rectangle', 'Add Rectangle ROI'
-    _MODE_ACTIONS_PARAMS['polygon'] = 'add-shape-polygon', 'Add Polygon ROI'
-    _MODE_ACTIONS_PARAMS['line'] = 'add-shape-diagonal', 'Add Line ROI'
-    _MODE_ACTIONS_PARAMS['hline'] = 'add-shape-horizontal', 'Add Horizontal Line ROI'
-    _MODE_ACTIONS_PARAMS['vline'] = 'add-shape-vertical', 'Add Vertical Line ROI'
-    _MODE_ACTIONS_PARAMS['arc'] = 'add-shape-polygon', 'Add Arc ROI'
->>>>>>> e9f74e9c
+    _MODE_ACTIONS_PARAMS['arc'] = roi_items.ArcROI, 'add-shape-diagonal', 'Add arc ROI'
 
     def __init__(self, parent):
         assert isinstance(parent, PlotWidget)
@@ -684,19 +208,6 @@
                 points = numpy.array((event['xdata'], event['ydata']),
                                      dtype=numpy.float64).T
 
-<<<<<<< HEAD
-=======
-                if kind == 'hline':
-                    points = numpy.array([(float('nan'), points[0, 1])],
-                                         dtype=numpy.float64)
-                elif kind == 'vline':
-                    points = numpy.array([(points[0, 0], float('nan'))],
-                                         dtype=numpy.float64)
-                elif kind == 'arc':
-                    midPoint = (points[0] + points[1]) / 2
-                    points = numpy.array([points[0], midPoint, points[1]],
-                                         dtype=numpy.float64)
->>>>>>> e9f74e9c
                 if self._drawnROI is None:  # Create new ROI
                     self._drawnROI = self.createRegionOfInterest(
                         kind=kind, points=points)
@@ -860,7 +371,7 @@
         """Start an interactive ROI drawing mode.
 
         :param str kind: The kind of ROI shape in:
-           'point', 'rectangle', 'line', 'polygon', 'hline', 'vline', 'arc'
+           'point', 'rectangle', 'line', 'polygon', 'hline', 'vline'
         :return: True if interactive ROI drawing was started, False otherwise
         :rtype: bool
         :raise ValueError: If kind is not supported
@@ -878,24 +389,13 @@
         roiClass = self._MODE_ACTIONS_PARAMS[kind][0]
         firstInteractionShapeKind = roiClass.getFirstInteractionShape()
 
-        if kind == 'arc':
-            shape = 'line'
-        else:
-            shape = kind
-
         if self._shapeKind == 'point':
             plot.setInteractiveMode(mode='select', source=self)
         else:
-            color = rgba(self.getColor()) if kind != 'arc' else None
             plot.setInteractiveMode(mode='select-draw',
                                     source=self,
-<<<<<<< HEAD
                                     shape=firstInteractionShapeKind,
                                     color=rgba(self.getColor()),
-=======
-                                    shape=shape,
-                                    color=color,
->>>>>>> e9f74e9c
                                     label=self._label)
 
         plot.sigPlotSignal.connect(self._handleInteraction)
@@ -998,7 +498,6 @@
         self.__execKind = None
 
         self.sigRegionOfInterestAdded.connect(self.__added)
-
         self.sigRegionOfInterestAboutToBeRemoved.connect(self.__aboutToBeRemoved)
         self.sigInteractiveModeStarted.connect(self.__started)
         self.sigInteractiveModeFinished.connect(self.__finished)
@@ -1384,29 +883,8 @@
             item.setFlags(baseFlags)
 
             # Coordinates
-<<<<<<< HEAD
             text = roi.paramsToString()
             item.setText(text)
-=======
-            points = roi.getControlPoints()
-            if kind == 'rectangle':
-                origin = numpy.min(points, axis=0)
-                w, h = numpy.max(points, axis=0) - origin
-                item.setText('Origin: (%f; %f); Width: %f; Height: %f' %
-                             (origin[0], origin[1], w, h))
-
-            elif kind == 'point':
-                item.setText('(%f; %f)' % (points[0, 0], points[0, 1]))
-
-            elif kind == 'hline':
-                item.setText('Y: %f' % points[0, 1])
-
-            elif kind == 'vline':
-                item.setText('X: %f' % points[0, 0])
-
-            else:  # default (polygon, line, arc)
-                item.setText('; '.join('(%f; %f)' % (pt[0], pt[1]) for pt in points))
->>>>>>> e9f74e9c
             self.setItem(index, 3, item)
 
             # Delete
