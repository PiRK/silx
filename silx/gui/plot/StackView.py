--- conflicted
+++ resolved
@@ -249,10 +249,6 @@
                 height, width = data.shape
 
                 # Get corresponding coordinate in image
-<<<<<<< HEAD
-
-=======
->>>>>>> db6c1d2b
                 origin = activeImage.getOrigin()
                 scale = activeImage.getScale()
                 x = int((eventDict['x'] - origin[0]) / scale[0])
