--- conflicted
+++ resolved
@@ -22,18 +22,16 @@
 #
 # ############################################################################*/
 
-__authors__ = ["D. Naudet", "V.A. Sole"]
+__authors__ = ["D. Naudet", "V.A. Sole", "P. Knobel"]
 __license__ = "MIT"
 __date__ = "26/05/2016"
 
 from .histogram import histogramnd
 from .histogram import HistogramndLut
-<<<<<<< HEAD
+
+from .fit import leastsq
 
 import logging
 
 # Init logging once for the whole module
 logging.basicConfig()
-=======
-from .fit import leastsq
->>>>>>> ea6d098a
