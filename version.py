--- conflicted
+++ resolved
@@ -53,11 +53,7 @@
 __authors__ = ["Jérôme Kieffer"]
 __license__ = "MIT"
 __copyright__ = "European Synchrotron Radiation Facility, Grenoble, France"
-<<<<<<< HEAD
-__date__ = "28/02/2018"
-=======
 __date__ = "26/02/2018"
->>>>>>> dc27bd90
 __status__ = "production"
 __docformat__ = 'restructuredtext'
 __all__ = ["date", "version_info", "strictversion", "hexversion", "debianversion",
